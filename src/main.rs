--- conflicted
+++ resolved
@@ -3,12 +3,7 @@
 use std::error::Error;
 use std::path::{Path, PathBuf};
 use std::fmt;
-<<<<<<< HEAD
 use chrono::{NaiveDate, Datelike, DateTime, Local};
-=======
-use chrono::prelude::*;
-use chrono::{NaiveDate, Datelike, DateTime, Local, Utc, TimeZone, Duration};
->>>>>>> dab1d19f
 use csv::{Writer, ReaderBuilder};
 
 #[derive(Debug, Eq, Ord, PartialEq, PartialOrd)]
@@ -20,11 +15,7 @@
 
 impl fmt::Display for Event {
     fn fmt(&self, f: &mut fmt::Formatter) -> Result<(), fmt::Error> {
-<<<<<<< HEAD
         write!(f, "{}: {} ({})", self.date.to_string(), self.description, self.category)
-=======
-        write!(f, "{}: {} ({})", self.date, self.description, self.category)
->>>>>>> dab1d19f
     }
 }
 
@@ -75,12 +66,6 @@
     print_birthday();
 
     let mut events: Vec<Event> = Vec::new();
-<<<<<<< HEAD
-=======
-    let mut past_items: Vec<EventItem> = Vec::new();
-    let mut future_items: Vec<EventItem> = Vec::new();
-    let mut today_items: Vec<EventItem> = Vec::new();
->>>>>>> dab1d19f
 
     if let Some(path) = get_days_path() {
         // Create the working directory if it does not exist.
@@ -103,58 +88,11 @@
                 return Err(DaysError::ReadError);
             }
 
-<<<<<<< HEAD
             for event in events.iter() {
                 println!("{}", event);
             }
         }
 
-=======
-            let now = Local::now();
-            let today = NaiveDate::from_ymd_opt(now.year(), now.month(), now.day());
-            if today.is_none() {
-                return Err(DaysError::InvalidDate);
-            }
-            
-            for event in events {
-                let diff = event.date.signed_duration_since(today.unwrap());
-                let day_count = diff.num_days();
-                if day_count < 0 {
-                    println!("Found past event: {}", event);
-                    past_items.push(EventItem { days: day_count, event });
-                }
-                else if day_count > 0 {
-                    future_items.push(EventItem { days: day_count, event });
-                }
-                else {
-                    today_items.push(EventItem { days: day_count, event });
-                }
-            }
-        }
-
-        if past_items.len() != 0 {
-            past_items.sort_by(|a, b| b.days.cmp(&a.days));
-            for item in past_items {
-                println!("{} -- {} days ago", item.event, item.days.abs());
-            }
-        }
-
-        if today_items.len() != 0 {
-            for item in today_items {
-                println!("{} -- today", item.event);
-            }
-        }
-
-        if future_items.len() != 0 {
-            future_items.sort_by(|a, b| a.days.cmp(&b.days));
-            for item in future_items {
-                println!("{} -- in {} days", item.event, item.days);
-            }    
-        }
-
-        println!();
-
->>>>>>> dab1d19f
         Ok(())
     }
     else {
@@ -169,7 +107,6 @@
         let record = result?;
         let category = record[1].to_string();
         let description = record[2].to_string();
-<<<<<<< HEAD
         match NaiveDate::parse_from_str(&record[0], "%Y-%m-%d") {
             Ok(date) => {
                 events.push(Event { date, category, description });
@@ -177,15 +114,6 @@
             Err(_) => {
                 eprintln!("Invalid timestamp '{}'", record[0].to_string());
             }
-=======
-        if let Some(date) = NaiveDate::parse_from_str(&record[0], "%Y-%m-%d").ok() {
-            let event = Event { date, category, description };
-            events.push(event);
-        }
-        else {
-            eprintln!("Invalid timestamp '{}' in event '{}'", 
-                record[0].to_string(), description);
->>>>>>> dab1d19f
         }
     }
     Ok(())
@@ -195,11 +123,7 @@
     let mut writer = Writer::from_path(path)?;
     writer.write_record(&["date", "category", "description"])?;
     for event in events.iter() {
-<<<<<<< HEAD
-        writer.write_record(&[event.date.to_string(), event.description.clone()])?;
-=======
         writer.write_record(&[event.date.to_string(), event.category.clone(), event.description.clone()])?;
->>>>>>> dab1d19f
     }
     writer.flush()?;
     Ok(())
@@ -227,7 +151,6 @@
 fn print_birthday() {
     if let Ok(value) = env::var("BIRTHDATE") {
         match NaiveDate::parse_from_str(&value, "%Y-%m-%d") {
-<<<<<<< HEAD
             Ok(birthdate) => {
                 let now: DateTime<Local> = Local::now();
                 match NaiveDate::from_ymd_opt(now.year(), now.month(), now.day()) {
@@ -247,24 +170,6 @@
                         eprintln!("Unable to get today's date");
                     }
                 }
-=======
-            Ok(birthday) => {
-                let today: DateTime<Local> = Local::now();
-
-                let birthday_dt = Local
-                    .ymd(birthday.year(), birthday.month(), birthday.day())
-                    .and_hms(today.time().hour(), today.time().minute(), today.time().second());
-
-                if birthday.month() == today.month() && birthday.day() == today.day() {
-                    print!("Happy birthday! ");
-                }
-    
-                let diff = today.signed_duration_since(birthday_dt);
-                let day_count = diff.num_days();
-                print!("You are {} days old.", day_count);
-
-                println!();
->>>>>>> dab1d19f
             },
             Err(_) => {
                 eprintln!("Error in the value of the BIRTHDATE environment variable: \
@@ -272,7 +177,6 @@
             }
         };
     }
-    println!();
 }
 
 fn main() -> Result<(), DaysError> {
